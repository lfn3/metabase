--- conflicted
+++ resolved
@@ -71,62 +71,6 @@
 
 (driver/register-driver! :toucanery (ToucaneryDriver.))
 
-<<<<<<< HEAD
-(def ^:private ^:const raw-table-defaults
-  {:schema      nil
-   :database_id true
-   :columns     []
-   :updated_at  true
-   :details     {}
-   :active      true
-   :id          true
-   :created_at  true})
-
-(def ^:const toucanery-raw-tables-and-columns
-  [(merge raw-table-defaults {:name "employees"})
-   (merge raw-table-defaults {:name "transactions"})])
-
-
-(def ^:private ^:const table-defaults
-  {:description             nil
-   :entity_type             nil
-   :caveats                 nil
-   :points_of_interest      nil
-   :show_in_getting_started false
-   :schema                  nil
-   :raw_table_id            true
-   :fields                  []
-   :rows                    nil
-   :updated_at              true
-   :entity_name             nil
-   :active                  true
-   :id                      true
-   :db_id                   true
-   :visibility_type         nil
-   :created_at              true})
-
-(def ^:private ^:const field-defaults
-  {:description        nil
-   :table_id           true
-   :caveats            nil
-   :points_of_interest nil
-   :fk_target_field_id false
-   :updated_at         true
-   :active             true
-   :parent_id          false
-   :special_type       nil
-   :id                 true
-   :raw_column_id      false
-   :last_analyzed      false
-   :position           0
-   :visibility_type    :normal
-   :preview_display    true
-   :created_at         true
-   :min_value          nil
-   :max_value          nil})
-=======
->>>>>>> c93a600c
-
 (def toucanery-tables-and-fields
   [(merge table-defaults
           {:name         "employees"
