(ns metabase.driver.mongo-test
  "Tests for Mongo driver."
  (:require [expectations :refer :all]
            [korma.core :as k]
            [metabase.db :refer :all]
            [metabase.driver :as driver]
            [metabase.driver.mongo :refer [mongo]]
            (metabase.models [field :refer [Field]]
                             [table :refer [Table]])
            [metabase.test.data.datasets :as datasets]
            [metabase.test.util :refer [expect-eval-actual-first resolve-private-fns]]))

;; ## Logic for selectively running mongo

(defmacro expect-when-testing-mongo [expected actual]
  `(datasets/expect-when-testing-engine :mongo
     ~expected
     ~actual))

(defn- mongo-db []
  (datasets/db (datasets/engine->loader :mongo)))

;; ## Constants + Helper Fns/Macros
;; TODO - move these to metabase.test-data ?
(def ^:private ^:const table-names
  "The names of the various test data `Tables`."
  [:categories
   :checkins
   :users
   :venues])

(def ^:private ^:const field-names
  "Names of various test data `Fields`, as `[table-name field-name]` pairs."
  [[:categories :_id]
   [:categories :name]
   [:checkins :_id]
   [:checkins :date]
   [:checkins :user_id]
   [:checkins :venue_id]
   [:users :_id]
   [:users :last_login]
   [:users :name]
   [:venues :_id]
   [:venues :category_id]
   [:venues :latitude]
   [:venues :longitude]
   [:venues :name]
   [:venues :price]])

(defn- table-name->fake-table
  "Return an object that can be passed like a `Table` to driver sync functions."
  [table-name]
  {:pre [(keyword? table-name)]}
  {:db   (delay (mongo-db))
   :name (name table-name)})

(defn- field-name->fake-field
  "Return an object that can be passed like a `Field` to driver sync functions."
  [table-name field-name]
  {:pre [(keyword? table-name)
         (keyword? field-name)]}
  (let [table-delay (delay (table-name->fake-table table-name))]
    {:name                      (name field-name)
     :table                     table-delay
     :qualified-name-components (delay [(name (:name @table-delay)) (name field-name)])}))

;; ## Tests for connection functions

(expect-when-testing-mongo false
<<<<<<< HEAD
  (driver/can-connect? :mongo {:host   "localhost"
                               :port   3000
                               :dbname "bad-db-name"}))
=======
  (driver/can-connect-with-details? :mongo {:host   "localhost"
                                            :port   3000
                                            :dbname "bad-db-name"}))
>>>>>>> 318fa8ba

(expect-when-testing-mongo false
  (driver/can-connect-with-details? :mongo {}))

(expect-when-testing-mongo true
  (driver/can-connect-with-details? :mongo {:host "localhost"
                                            :port 27017
                                            :dbname "metabase-test"}))

;; should use default port 27017 if not specified
(expect-when-testing-mongo true
  (driver/can-connect-with-details? :mongo {:host "localhost"
                                            :dbname "metabase-test"}))

(expect-when-testing-mongo false
  (driver/can-connect-with-details? :mongo {:host "123.4.5.6"
                                            :dbname "bad-db-name?connectTimeoutMS=50"}))

(expect-when-testing-mongo false
  (driver/can-connect-with-details? :mongo {:host "localhost"
                                            :port 3000
                                            :dbname "bad-db-name?connectTimeoutMS=50"}))


;; ## Tests for individual syncing functions

(resolve-private-fns metabase.driver.mongo field->base-type table->column-names)

;; ### active-tables
(expect-when-testing-mongo
    #{{:name "checkins"}
      {:name "categories"}
      {:name "users"}
      {:name "venues"}}
    (driver/active-tables mongo (mongo-db)))

;; ### table->column-names
(expect-when-testing-mongo
    [#{:_id :name}                                           ; categories
     #{:_id :date :venue_id :user_id}                        ; checkins
     #{:_id :name :last_login :password}                     ; users
     #{:_id :name :longitude :latitude :price :category_id}] ; venues
  (->> table-names
       (map table-name->fake-table)
       (map table->column-names)))

;; ### field->base-type
(expect-when-testing-mongo
    [:IntegerField  ; categories._id
     :TextField     ; categories.name
     :IntegerField  ; checkins._id
     :DateField     ; checkins.date
     :IntegerField  ; checkins.user_id
     :IntegerField  ; checkins.venue_id
     :IntegerField  ; users._id
     :DateField     ; users.last_login
     :TextField     ; users.name
     :IntegerField  ; venues._id
     :IntegerField  ; venues.category_id
     :FloatField    ; venues.latitude
     :FloatField    ; venues.longitude
     :TextField     ; venues.name
     :IntegerField] ; venues.price
  (->> field-names
       (map (partial apply field-name->fake-field))
       (mapv field->base-type)))

;; ### active-column-names->type
(expect-when-testing-mongo
    [{"_id" :IntegerField, "name" :TextField}                                                                                                       ; categories
     {"_id" :IntegerField, "date" :DateField, "venue_id" :IntegerField, "user_id" :IntegerField}                                                    ; checkins
     {"_id" :IntegerField, "password" :TextField, "name" :TextField, "last_login" :DateField}                                                       ; users
     {"_id" :IntegerField, "name" :TextField, "longitude" :FloatField, "latitude" :FloatField, "price" :IntegerField, "category_id" :IntegerField}] ; venues
  (->> table-names
       (map table-name->fake-table)
       (mapv (partial driver/active-column-names->type mongo))))

;; ### table-pks
(expect-when-testing-mongo
    [#{"_id"} #{"_id"} #{"_id"} #{"_id"}] ; _id for every table
  (->> table-names
       (map table-name->fake-table)
       (mapv (partial driver/table-pks mongo))))


;; ## Big-picture tests for the way data should look post-sync

;; Test that Tables got synced correctly, and row counts are correct
(expect-when-testing-mongo
    [{:rows 75,   :active true, :name "categories"}
     {:rows 1000, :active true, :name "checkins"}
     {:rows 15,   :active true, :name "users"}
     {:rows 100,  :active true, :name "venues"}]
  (sel :many :fields [Table :name :active :rows] :db_id (:id (mongo-db)) (k/order :name)))

;; Test that Fields got synced correctly, and types are correct
(expect-when-testing-mongo
    [[{:special_type :id,        :base_type :IntegerField, :name "_id"}
      {:special_type :name,      :base_type :TextField,    :name "name"}]
     [{:special_type :id,        :base_type :IntegerField, :name "_id"}
      {:special_type nil,        :base_type :DateField,    :name "date"}
      {:special_type :category,  :base_type :IntegerField, :name "user_id"}
      {:special_type nil,        :base_type :IntegerField, :name "venue_id"}]
     [{:special_type :id,        :base_type :IntegerField, :name "_id"}
      {:special_type :category,  :base_type :DateField,    :name "last_login"}
      {:special_type :category,  :base_type :TextField,    :name "name"}
      {:special_type :category,  :base_type :TextField,    :name "password"}]
     [{:special_type :id,        :base_type :IntegerField, :name "_id"}
      {:special_type :category,  :base_type :IntegerField, :name "category_id"}
      {:special_type :latitude,  :base_type :FloatField,   :name "latitude"}
      {:special_type :longitude, :base_type :FloatField,   :name "longitude"}
      {:special_type :name,      :base_type :TextField,    :name "name"}
      {:special_type :category,  :base_type :IntegerField, :name "price"}]]
  (let [table->fields (fn [table-name]
                        (sel :many :fields [Field :name :base_type :special_type]
                             :active true
                             :table_id (sel :one :id Table :db_id (:id (mongo-db)), :name (name table-name))
                             (k/order :name)))]
    (map table->fields table-names)))<|MERGE_RESOLUTION|>--- conflicted
+++ resolved
@@ -67,15 +67,9 @@
 ;; ## Tests for connection functions
 
 (expect-when-testing-mongo false
-<<<<<<< HEAD
-  (driver/can-connect? :mongo {:host   "localhost"
-                               :port   3000
-                               :dbname "bad-db-name"}))
-=======
   (driver/can-connect-with-details? :mongo {:host   "localhost"
                                             :port   3000
                                             :dbname "bad-db-name"}))
->>>>>>> 318fa8ba
 
 (expect-when-testing-mongo false
   (driver/can-connect-with-details? :mongo {}))
