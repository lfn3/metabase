(ns metabase.driver.query-processor
  "Preprocessor that does simple transformations to all incoming queries, simplifing the driver-specific implementations."
  (:require [clojure.walk :as walk]
            [clojure.tools.logging :as log]
            [korma.core :as k]
            [medley.core :as m]
            schema.utils
            [swiss.arrows :refer [<<-]]
            [metabase.db :as db]
            [metabase.driver :as driver]
            (metabase.driver.query-processor [annotate :as annotate]
                                             [expand :as expand]
                                             [interface :refer :all]
                                             [macros :as macros]
                                             [resolve :as resolve])
            [metabase.models.field :refer [Field], :as field]
            [metabase.util :as u])
  (:import (schema.utils NamedError ValidationError)))

;; # CONSTANTS

(def ^:const absolute-max-results
  "Maximum number of rows the QP should ever return.

   This is coming directly from the max rows allowed by Excel for now ...
   https://support.office.com/en-nz/article/Excel-specifications-and-limits-1672b34d-7043-467e-8e27-269d656771c3"
  1048576)


;; # DYNAMIC VARS

(def ^:dynamic *disable-qp-logging*
  "Should we disable logging for the QP? (e.g., during sync we probably want to turn it off to keep logs less cluttered)."
  false)


;; +----------------------------------------------------------------------------------------------------+
;; |                                     QP INTERNAL IMPLEMENTATION                                     |
;; +----------------------------------------------------------------------------------------------------+


(defn structured-query?
  "Predicate function which returns `true` if the given query represents a structured style query, `false` otherwise."
  [query]
  (= :query (keyword (:type query))))

(defn rows-query-without-limits?
  "Predicate function which returns `true` if the given query is a :rows type aggregated structured query
   without a `:limit` or `:page` clause which constrains its resulting rows, `false` otherwise."
  [{{{ag-type :aggregation-type} :aggregation, :keys [limit page]} :query}]
  (and (not limit)
       (not page)
       (or (not ag-type)
           (= ag-type :rows))))

(defn- fail [query, ^Throwable e, & [additional-info]]
  (merge {:status         :failed
          :class          (class e)
          :error          (or (.getMessage e) (str e))
          :stacktrace     (u/filtered-stacktrace e)
          :query          (dissoc query :database :driver)
          :expanded-query (when (structured-query? query)
                            (try (dissoc (resolve/resolve (expand/expand query)) :database :driver)
                                 (catch Throwable _)))}
         (when-let [data (ex-data e)]
           {:ex-data data})
         additional-info))

;; TODO - should this be moved to metabase.util ?
(defn- explain-schema-validation-error
  "Return a nice error message to explain the schema validation error."
  [error]
  (cond
    (instance? NamedError error)      (let [nested-error (.error ^NamedError error)] ; recurse until we find the innermost nested named error, which is the reason we actually failed
                                        (if (instance? NamedError nested-error)
                                          (recur nested-error)
                                          (or (when (map? nested-error)
                                                (explain-schema-validation-error nested-error))
                                              (.name ^NamedError error))))
    (map? error)                      (first (for [e     (vals error)
                                                   :when (or (instance? NamedError e)
                                                             (instance? ValidationError e))
                                                   :let  [explanation (explain-schema-validation-error e)]
                                                   :when explanation]
                                               explanation))
    ;; When an exception is thrown, a ValidationError comes back like (throws? ("foreign-keys is not supported by this driver." 10))
    ;; Extract the message if applicable
    (instance? ValidationError error) (let [explanation (schema.utils/validation-error-explain error)]
                                        (or (when (list? explanation)
                                              (let [[reason [msg]] explanation]
                                                (when (= reason 'throws?)
                                                  msg)))
                                            explanation))))

(defn- wrap-catch-exceptions [qp]
  (fn [query]
    (try (qp query)
         (catch clojure.lang.ExceptionInfo e
           (fail query e (when-let [data (ex-data e)]
                           (when (= (:type data) :schema.core/error)
                             (when-let [error (explain-schema-validation-error (:error data))]
                               {:error error})))))
         (catch Throwable e
           (fail query e)))))


(defn- pre-add-settings [qp]
  (fn [{:keys [driver] :as query}]
    (let [settings {:report-timezone (when (driver/driver-supports? driver :set-timezone)
                                       (let [report-tz (driver/report-timezone)]
                                         (when-not (empty? report-tz)
                                           report-tz)))}]
      (->> (u/filter-nil-values settings)
           (assoc query :settings)
           qp))))


(defn- pre-expand [qp]
  (fn [query]
    (println "expand:" (u/pprint-to-str 'yellow query))
    (qp (if (structured-query? query)
          (let [macro-expanded-query (macros/expand-macros query)]
            (when (and (not *disable-qp-logging*)
                       (not= macro-expanded-query query))
              (log/debug (u/format-color 'cyan "\n\nMACRO/SUBSTITUTED: 😻\n%s" (u/pprint-to-str macro-expanded-query))))
            (-> macro-expanded-query
                expand/expand
                resolve/resolve))
          query))))


(defn- post-add-row-count-and-status
  "Wrap the results of a successfully processed query in the format expected by the frontend (add `row_count` and `status`)."
  [qp]
  (fn [{{:keys [max-results max-results-bare-rows]} :constraints, :as query}]
    (let [results-limit (or (when (rows-query-without-limits? query)
                              max-results-bare-rows)
                            max-results
                            absolute-max-results)
          results       (qp query)
          num-results   (count (:rows results))]
      (cond-> {:row_count num-results
               :status    :completed
               :data      results}
        ;; Add :rows_truncated if we've hit the limit so the UI can let the user know
        (= num-results results-limit) (assoc-in [:data :rows_truncated] results-limit)))))

(defn- format-rows [{:keys [report-timezone]} rows]
  (for [row rows]
    (for [v row]
      (if (u/is-temporal? v)
        (u/->iso-8601-datetime v report-timezone)
        v))))

(defn- post-format-rows
  "Format individual query result values as needed.  Ex: format temporal values as iso8601 strings w/ timezone."
  [qp]
  (fn [{:keys [settings] :as query}]
    (let [results (qp query)]
      (if-not (:rows results)
        results
        (update results :rows (partial format-rows settings))))))


(defn- should-add-implicit-fields? [{{:keys [fields breakout], {ag-type :aggregation-type} :aggregation} :query, :as query}]
  (and (structured-query? query)
       (not (or ag-type
                (seq breakout)
                (seq fields)))))

(defn- datetime-field? [{:keys [base-type special-type]}]
  (or (contains? #{:DateField :DateTimeField} base-type)
      (contains? #{:timestamp_seconds :timestamp_milliseconds} special-type)))

(defn- fields-for-source-table
  "Return the all fields for SOURCE-TABLE, for use as an implicit `:fields` clause."
  [{source-table-id :id, :as source-table}]
  (for [field (db/sel :many :fields [Field :name :display_name :base_type :special_type :preview_display :display_name :table_id :id :position :description]
                      :table_id   source-table-id
                      :active     true
                      :field_type [not= "sensitive"]
                      :parent_id  nil
                      (k/order :position :asc)
                      (k/order :id :desc))]
    (let [field (-> (resolve/rename-mb-field-keys field)
                    map->Field
                    (resolve/resolve-table {source-table-id source-table}))]
      (if (datetime-field? field)
        (map->DateTimeField {:field field, :unit :day})
        field))))

(defn- pre-add-implicit-fields
  "Add an implicit `fields` clause to queries with `rows` aggregations."
  [qp]
<<<<<<< HEAD
  (fn [{{:keys [source-table]} :query, :as query}]
    (println "should-add-implicit-fields?" (should-add-implicit-fields? query))
    (qp (if-not (should-add-implicit-fields? query)
          query
          (let [fields (fields-for-source-table source-table)]
            (when-not (seq fields)
              (log/warn (format "Table '%s' has no Fields associated with it." (:name source-table))))
            (-> query
                (assoc-in [:query :fields-is-implicit] true)
                (assoc-in [:query :fields] fields)))))))

(defn- pre-add-expressions-to-fields
  "Add `:expressions` to the `:fields` clause."
  [qp]
  (fn [{{:keys [expressions fields]} :query, :as query}]
    (qp (if-not (structured-query? query)
          query
          (-> query
              (update-in [:query :fields] (u/rpartial concat expressions))
              (m/dissoc-in [:query :expressions]))))))
=======
  (fn [{{:keys [source-table], {source-table-id :id} :source-table} :query, :as query}]
    (if (structured-query? query)
      (qp (if-not (should-add-implicit-fields? query)
            query
            (let [fields (for [field (db/sel :many :fields [Field :name :display_name :base_type :special_type :visibility_type :display_name :table_id :id :position :description]
                                             :table_id        source-table-id
                                             :visibility_type [not-in ["sensitive" "retired"]]
                                             :parent_id       nil
                                             (k/order :position :asc) (k/order :id :desc))]
                           (let [field (-> (resolve/rename-mb-field-keys field)
                                           map->Field
                                           (resolve/resolve-table {source-table-id source-table}))]
                             (if (or (contains? #{:DateField :DateTimeField} (:base-type field))
                                     (contains? #{:timestamp_seconds :timestamp_milliseconds} (:special-type field)))
                               (map->DateTimeField {:field field, :unit :day})
                               field)))]
              (if-not (seq fields)
                (do (log/warn (format "Table '%s' has no Fields associated with it." (:name source-table)))
                    query)
                (-> query
                    (assoc-in [:query :fields-is-implicit] true)
                    (assoc-in [:query :fields] fields))))))
      ;; for non-structured queries we do nothing
      (qp query))))
>>>>>>> 2de7af2a


(defn- pre-add-implicit-breakout-order-by
  "`Fields` specified in `breakout` should add an implicit ascending `order-by` subclause *unless* that field is *explicitly* referenced in `order-by`."
  [qp]
  (fn [{{breakout-fields :breakout, order-by :order-by} :query, :as query}]
    (if (structured-query? query)
      (let [order-by-fields                   (set (map :field order-by))
            implicit-breakout-order-by-fields (filter (partial (complement contains?) order-by-fields)
                                                      breakout-fields)]
        (qp (cond-> query
              (seq implicit-breakout-order-by-fields) (update-in [:query :order-by] concat (for [field implicit-breakout-order-by-fields]
                                                                                             {:field field, :direction :ascending})))))
      ;; for non-structured queries we do nothing
      (qp query))))


(defn- pre-cumulative-sum
  "Rewrite queries containing a cumulative sum (`cum_sum`) aggregation to simply fetch the values of the aggregate field instead.
   (Cumulative sum is a special case; it is implemented in post-processing).

   Return a pair of [`cumulative-sum-field?` `query`]."
  [{{{ag-type :aggregation-type, ag-field :field} :aggregation, breakout-fields :breakout} :query, :as query}]
  (let [cum-sum?                    (= ag-type :cumulative-sum)
        cum-sum-with-breakout?      (and cum-sum?
                                         (seq breakout-fields))
        cum-sum-with-same-breakout? (and cum-sum-with-breakout?
                                         (= (count breakout-fields) 1)
                                         (= (first breakout-fields) ag-field))]

    ;; Cumulative sum is only applicable if it has breakout fields
    ;; For these, store the cumulative sum field under the key :cumulative-sum so we know which one to sum later
    ;; Cumulative summing happens in post-processing
    (cond
      ;; If there's only one breakout field that is the same as the cum_sum field, re-write this as a "rows" aggregation
      ;; to just fetch all the values of the field in question.
      cum-sum-with-same-breakout? [ag-field (update-in query [:query] #(-> %
                                                                           (dissoc :breakout :aggregation)
                                                                           (assoc :fields [ag-field])))]

      ;; Otherwise if we're breaking out on different fields, rewrite the query as a "sum" aggregation
      cum-sum-with-breakout? [ag-field (assoc-in query [:query :aggregation] {:aggregation-type :sum, :field ag-field})]

      ;; Cumulative sum without any breakout fields should just be treated the same way as "sum". Rewrite query as such
      cum-sum? [false (assoc-in query [:query :aggregation] {:aggregation-type :sum, :field ag-field})]

      ;; Otherwise if this isn't a cum_sum query return it as-is
      :else [false query])))


(defn- post-cumulative-sum
  "Cumulative sum the values of the aggregate `Field` in RESULTS."
  [cum-sum-field {rows :rows, cols :cols, :as results}]
  (let [ ;; Determine the index of the field we need to cumulative sum
        cum-sum-field-index (u/first-index-satisfying #(or (= (:name %) "sum")
                                                           (= (:id %) (:field-id cum-sum-field)))
                                                      cols)
        _                   (assert (integer? cum-sum-field-index))
        ;; Now make a sequence of cumulative sum values for each row
        values              (->> rows
                                 (map #(nth % cum-sum-field-index))
                                 (reductions +))
        ;; Update the values in each row
        rows                (map (fn [row value]
                                   (assoc (vec row) cum-sum-field-index value))
                                 rows values)]
    (assoc results :rows rows)))


(defn- cumulative-sum [qp]
  (fn [query]
    (if (structured-query? query)
      (let [[cumulative-sum-field query] (pre-cumulative-sum query)]
        (cond->> (qp query)
                 cumulative-sum-field (post-cumulative-sum cumulative-sum-field)))
      ;; for non-structured queries we do nothing
      (qp query))))


(defn- limit
  "Add an implicit `limit` clause to queries with `rows` aggregations, and limit the maximum number of rows that can be returned in post-processing."
  [qp]
  (fn [{{:keys [max-results max-results-bare-rows]} :constraints, :as query}]
    (let [query   (cond-> query
                    (rows-query-without-limits? query) (assoc-in [:query :limit] (or max-results-bare-rows
                                                                                     max-results
                                                                                     absolute-max-results)))
          results (qp query)]
      (update results :rows (partial take (or max-results
                                              absolute-max-results))))))


(defn- pre-log-query [qp]
  (fn [query]
    (when (and (structured-query? query)
               (not *disable-qp-logging*))
      (log/debug (u/format-color 'magenta "\nPREPROCESSED/EXPANDED: 😻\n%s"
                   (u/pprint-to-str
                    ;; Remove empty kv pairs because otherwise expanded query is HUGE
                    (walk/prewalk
                     (fn [f]
                       (if-not (map? f) f
                               (m/filter-vals identity (into {} f))))
                     ;; obscure DB details when logging. Just log the name of driver because we don't care about its properties
                     (-> query
                         (assoc-in [:database :details] "😋 ") ; :yum:
                         (update :driver name)))))))
    (qp query)))


(defn- wrap-guard-multiple-calls
  "Throw an exception if a QP function accidentally calls (QP QUERY) more than once."
  [qp]
  (let [called? (atom false)]
    (fn [query]
      (assert (not @called?) "(QP QUERY) IS BEING CALLED MORE THAN ONCE!")
      (reset! called? true)
      (qp query))))


;; +------------------------------------------------------------------------------------------------------------------------+
;; |                                                     QUERY PROCESSOR                                                    |
;; +------------------------------------------------------------------------------------------------------------------------+


;; The way these functions are applied is actually straight-forward; it matches the middleware pattern used by Compojure.
;;
;; (defn- qp-middleware-fn [qp]
;;   (fn [query]
;;     (do-some-postprocessing (qp (do-some-preprocessing query)))))
;;
;; Each query processor function is passed a single arg, QP, and returns a function that accepts a single arg, QUERY.
;;
;; This returned function *pre-processes* QUERY as needed, and then passes it to QP.
;; The function may then *post-process* the results of (QP QUERY) as neeeded, and returns the results.
;;
;; Many functions do both pre and post-processing; this middleware pattern allows them to return closures that maintain some sort of
;; internal state. For example, cumulative-sum can determine if it needs to perform cumulative summing, and, if so, modify the query
;; before passing it to QP; once the query is processed, it can use modify the results as needed.
;;
;; For the sake of clarity, functions are named with the following convention:
;; *  Ones that only do pre-processing are prefixed with pre-
;; *  Ones that only do post-processing are prefixed with post-
;; *  Ones that do both aren't prefixed
;;
;; The <<- (reverse-threading macro) is used below for clarity.
;; Pre-processing happens from top-to-bottom, i.e. the QUERY passed to the function returned by PRE-ADD-IMPLICIT-BREAKOUT-ORDER-BY is the
;; query as modified by PRE-ADD-IMPLICIT-FIELDS.
;;
;; Post-processing then happens in order from bottom-to-top; i.e. POST-ANNOTATE gets to modify the results, then LIMIT, then CUMULATIVE-SUM, etc.

(defn process
  "Process a QUERY and return the results."
  [driver query]
  (when-not *disable-qp-logging*
    (log/debug (u/format-color 'blue "\nQUERY: 😎\n%s"  (u/pprint-to-str query))))
  (binding [*driver* driver]
    (let [driver-process-query (partial (if (structured-query? query)
                                          driver/process-structured
                                          driver/process-native) driver)]
      ((<<- wrap-catch-exceptions
            pre-add-settings
            pre-expand
            (driver/process-query-in-context driver)
            post-add-row-count-and-status
            post-format-rows
            pre-add-implicit-fields
            pre-add-expressions-to-fields
            pre-add-implicit-breakout-order-by
            cumulative-sum
            limit
            annotate/post-annotate
            pre-log-query
            wrap-guard-multiple-calls
            driver-process-query) (assoc query :driver driver)))))<|MERGE_RESOLUTION|>--- conflicted
+++ resolved
@@ -175,11 +175,10 @@
 (defn- fields-for-source-table
   "Return the all fields for SOURCE-TABLE, for use as an implicit `:fields` clause."
   [{source-table-id :id, :as source-table}]
-  (for [field (db/sel :many :fields [Field :name :display_name :base_type :special_type :preview_display :display_name :table_id :id :position :description]
-                      :table_id   source-table-id
-                      :active     true
-                      :field_type [not= "sensitive"]
-                      :parent_id  nil
+  (for [field (db/sel :many :fields [Field :name :display_name :base_type :special_type :visibility_type :display_name :table_id :id :position :description]
+                      :table_id        source-table-id
+                      :visibility_type [not-in ["sensitive" "retired"]]
+                      :parent_id       nil
                       (k/order :position :asc)
                       (k/order :id :desc))]
     (let [field (-> (resolve/rename-mb-field-keys field)
@@ -192,7 +191,6 @@
 (defn- pre-add-implicit-fields
   "Add an implicit `fields` clause to queries with `rows` aggregations."
   [qp]
-<<<<<<< HEAD
   (fn [{{:keys [source-table]} :query, :as query}]
     (println "should-add-implicit-fields?" (should-add-implicit-fields? query))
     (qp (if-not (should-add-implicit-fields? query)
@@ -213,32 +211,6 @@
           (-> query
               (update-in [:query :fields] (u/rpartial concat expressions))
               (m/dissoc-in [:query :expressions]))))))
-=======
-  (fn [{{:keys [source-table], {source-table-id :id} :source-table} :query, :as query}]
-    (if (structured-query? query)
-      (qp (if-not (should-add-implicit-fields? query)
-            query
-            (let [fields (for [field (db/sel :many :fields [Field :name :display_name :base_type :special_type :visibility_type :display_name :table_id :id :position :description]
-                                             :table_id        source-table-id
-                                             :visibility_type [not-in ["sensitive" "retired"]]
-                                             :parent_id       nil
-                                             (k/order :position :asc) (k/order :id :desc))]
-                           (let [field (-> (resolve/rename-mb-field-keys field)
-                                           map->Field
-                                           (resolve/resolve-table {source-table-id source-table}))]
-                             (if (or (contains? #{:DateField :DateTimeField} (:base-type field))
-                                     (contains? #{:timestamp_seconds :timestamp_milliseconds} (:special-type field)))
-                               (map->DateTimeField {:field field, :unit :day})
-                               field)))]
-              (if-not (seq fields)
-                (do (log/warn (format "Table '%s' has no Fields associated with it." (:name source-table)))
-                    query)
-                (-> query
-                    (assoc-in [:query :fields-is-implicit] true)
-                    (assoc-in [:query :fields] fields))))))
-      ;; for non-structured queries we do nothing
-      (qp query))))
->>>>>>> 2de7af2a
 
 
 (defn- pre-add-implicit-breakout-order-by
