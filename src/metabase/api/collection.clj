--- conflicted
+++ resolved
@@ -94,15 +94,11 @@
   [model]
   {model (s/maybe (s/enum "cards" "dashboards" "pulses"))}
   (merge
-<<<<<<< HEAD
    {:name                (tru "Root Collection")
+    :id                  "root"
     :effective_location  "/"
     :effective_children  (collection/effective-children collection/root-collection)
     :effective_ancestors []}
-=======
-   {:name (tru "Root Collection")
-    :id   "root"}
->>>>>>> e45329f1
    (collection-children model model->root-collection-children-fn)))
 
 
