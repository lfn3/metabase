(ns metabase.api.common
  "Dynamic variables and utility functions/macros for writing API functions."
  (:require [cheshire.core :as json]
            [clojure.core.async :as async]
            [clojure.core.async.impl.protocols :as async-proto]
            [clojure.java.io :as io]
            [clojure.string :as str]
            [clojure.tools.logging :as log]
            [compojure.core :refer [defroutes]]
            [medley.core :as m]
            [metabase
             [public-settings :as public-settings]
             [util :as u]]
            [metabase.api.common.internal :refer :all]
            [metabase.models.interface :as mi]
<<<<<<< HEAD
=======
            [puppetlabs.i18n.core :refer [trs tru]]
            [ring.util
             [io :as rui]
             [response :as rr]]
>>>>>>> 9a6790f8
            [ring.core.protocols :as protocols]
            [ring.util.response :as response]
            [schema.core :as s]
            [toucan.db :as db])
  (:import java.io.OutputStream))

(declare check-403 check-404)

;;; ----------------------------------------------- DYNAMIC VARIABLES ------------------------------------------------
;; These get bound by middleware for each HTTP request.

(def ^:dynamic ^Integer *current-user-id*
  "Int ID or `nil` of user associated with current API call."
  nil)

(def ^:dynamic *current-user*
  "Delay that returns the `User` (or nil) associated with the current API call.
   ex. `@*current-user*`"
  (atom nil)) ; default binding is just something that will return nil when dereferenced

(def ^:dynamic ^Boolean *is-superuser?*
  "Is the current user a superuser?"
  false)

(def ^:dynamic *current-user-permissions-set*
  "Delay to the set of permissions granted to the current user."
  (atom #{}))


;;; ---------------------------------------- Precondition checking helper fns ----------------------------------------

(defn check
  "Assertion mechanism for use inside API functions.
  Checks that TEST is true, or throws an `ExceptionInfo` with STATUS-CODE and MESSAGE.

  MESSAGE can be either a plain string error message, or a map including the key `:message` and any additional
  details, such as an `:error_code`.

  This exception is automatically caught in the body of `defendpoint` functions, and the appropriate HTTP response is
  generated.

  `check` can be called with the form

      (check test code message)

  or with the form

      (check test [code message])

  You can also include multiple tests in a single call:

    (check test1 code1 message1
           test2 code2 message2)"
  {:style/indent 1}
  ([tst code-or-code-message-pair & rest-args]
   (let [[[code message] rest-args] (if (vector? code-or-code-message-pair)
                                      [code-or-code-message-pair rest-args]
                                      [[code-or-code-message-pair (first rest-args)] (rest rest-args)])]
     (when-not tst
       (throw (if (map? message)
                (ex-info (:message message) (assoc message :status-code code))
                (ex-info message            {:status-code code}))))
     (if (empty? rest-args) tst
         (recur (first rest-args) (second rest-args) (drop 2 rest-args))))))

(defn check-exists?
  "Check that object with ID (or other key/values) exists in the DB, or throw a 404."
  ([entity id]
   (check-exists? entity :id id))
  ([entity k v & more]
   (check-404 (apply db/exists? entity k v more))))

(defn check-superuser
  "Check that `*current-user*` is a superuser or throw a 403. This doesn't require a DB call."
  []
  (check-403 *is-superuser?*))


;; checkp- functions: as in "check param". These functions expect that you pass a symbol so they can throw exceptions
;; w/ relevant error messages.

(defn throw-invalid-param-exception
  "Throw an `ExceptionInfo` that contains information about an invalid API params in the expected format."
  [field-name message]
  (throw (ex-info (tru "Invalid field: {0}" field-name)
           {:status-code 400
            :errors      {(keyword field-name) message}})))

(defn checkp
  "Assertion mechanism for use inside API functions that validates individual input params.
  Checks that TEST is true, or throws an `ExceptionInfo` with FIELD-NAME and MESSAGE.

  This exception is automatically caught in the body of `defendpoint` functions, and the appropriate HTTP response is
  generated.

  `checkp` can be called with the form

      (checkp test field-name message)"
  {:style/indent 1}
  ([tst field-name message]
   (when-not tst
     (throw-invalid-param-exception (str field-name) message))))

(defn checkp-with
  "Check (F VALUE), or throw an exception with STATUS-CODE (default is 400).
   SYMB is passed in order to give the user a relevant error message about which parameter was bad.

   Returns VALUE upon success.

    (checkp-with (partial? contains? {:all :mine}) f :all)
      -> :all
    (checkp-with (partial? contains {:all :mine}) f :bad)
      -> ExceptionInfo: Invalid value ':bad' for 'f': test failed: (partial? contains?) {:all :mine}

   You may optionally pass a MESSAGE to append to the exception upon failure;
   this will be used in place of the \"test failed: ...\" message.

   MESSAGE may be either a string or a pair like `[status-code message]`."
  ([f symb value]
   (checkp-with f symb value (str "test failed: " f)))
  ([f symb value message]
   {:pre [(symbol? symb)]}
   (checkp (f value) symb (tru "Invalid value ''{0}'' for ''{1}'': {2}" (str value) symb message))
   value))

(defn checkp-contains?
  "Check that the VALUE of parameter SYMB is in VALID-VALUES, or throw a 400.
   Returns VALUE upon success.

    (checkp-contains? #{:fav :all :mine} 'f f)
    -> (check (contains? #{:fav :all :mine} f)
         [400 (str \"Invalid value '\" f \"' for 'f': must be one of: #{:fav :all :mine}\")])"
  [valid-values-set symb value]
  {:pre [(set? valid-values-set) (symbol? symb)]}
  (checkp-with (partial contains? valid-values-set) symb value
               (tru "must be one of: {0}" valid-values-set)))


;;; ---------------------------------------------- api-let, api->, etc. ----------------------------------------------

;; The following all work exactly like the corresponding Clojure versions
;; but take an additional arg at the beginning called RESPONSE-PAIR.
;; RESPONSE-PAIR is of the form `[status-code message]`.
;; ex.
;;
;;     (let [binding x] ...) -> (api-let [500 \"Not OK!\"] [binding x] ...)

(defmacro api-let
  "If TEST is true, bind it to BINDING and evaluate BODY.

    (api-let [404 \"Not found.\"] [user @*current-user*]
      (:id user))"
  {:arglists '([[status-code message] [binding test] & body]), :style/indent 2}
  [response-pair [binding test & more] & body]
  (if (seq more)
    `(api-let ~response-pair ~[binding test]
       (api-let ~response-pair ~more
         ~@body))
    `(let [test# ~test] ; bind ~test so doesn't get evaluated more than once (e.g. in case it's an expensive funcall)
       (check test# ~response-pair)
       (let [~binding test#
             ~@more]
         ~@body))))


;;; ### GENERIC RESPONSE HELPERS
;; These are basically the same as the `api-` versions but with RESPONSE-PAIR already bound

;; #### GENERIC 400 RESPONSE HELPERS
(def ^:private generic-400
  [400 (tru "Invalid Request.")])

(defn check-400
  "Throw a `400` if ARG is `false` or `nil`, otherwise return as-is."
  [arg]
  (check arg generic-400))

(defmacro let-400
  "Bind a form as with `let`; throw a 400 if it is `nil` or `false`."
  {:style/indent 1}
  [& body]
  `(api-let ~generic-400 ~@body))

;; #### GENERIC 404 RESPONSE HELPERS
(def ^:private generic-404
  [404 (tru "Not found.")])

(defn check-404
  "Throw a `404` if ARG is `false` or `nil`, otherwise return as-is."
  [arg]
  (check arg generic-404))

(defmacro let-404
  "Bind a form as with `let`; throw a 404 if it is `nil` or `false`."
  {:style/indent 1}
  [& body]
  `(api-let ~generic-404 ~@body))

;; #### GENERIC 403 RESPONSE HELPERS
;; If you can't be bothered to write a custom error message
(def ^:private generic-403
  [403 (tru "You don''t have permissions to do that.")])

(defn check-403
  "Throw a `403` if ARG is `false` or `nil`, otherwise return as-is."
  [arg]
  (check arg generic-403))
(defmacro let-403
  "Bind a form as with `let`; throw a 403 if it is `nil` or `false`."
  {:style/indent 1}
  [& body]
  `(api-let ~generic-403 ~@body))

;; #### GENERIC 500 RESPONSE HELPERS
;; For when you don't feel like writing something useful
(def ^:private generic-500
  [500 (tru "Internal server error.")])

(defn check-500
  "Throw a `500` if ARG is `false` or `nil`, otherwise return as-is."
  [arg]
  (check arg generic-500))

(defmacro let-500
  "Bind a form as with `let`; throw a 500 if it is `nil` or `false`."
  {:style/indent 1}
  [& body]
  `(api-let   ~generic-500 ~@body))

(def ^:const generic-204-no-content
  "A 'No Content' response for `DELETE` endpoints to return."
  {:status 204, :body nil})


;;; --------------------------------------- DEFENDPOINT AND RELATED FUNCTIONS ----------------------------------------

;; TODO - several of the things `defendpoint` does could and should just be done by custom Ring middleware instead
(defmacro defendpoint
  "Define an API function.
   This automatically does several things:

   -  calls `auto-parse` to automatically parse certain args. e.g. `id` is converted from `String` to `Integer` via
      `Integer/parseInt`
   -  converts ROUTE from a simple form like `\"/:id\"` to a typed one like `[\"/:id\" :id #\"[0-9]+\"]`
   -  sequentially applies specified annotation functions on args to validate them.
   -  executes BODY inside a `try-catch` block that handles exceptions; if exception is an instance of `ExceptionInfo`
      and includes a `:status-code`, that code will be returned
   -  automatically calls `wrap-response-if-needed` on the result of BODY
   -  tags function's metadata in a way that subsequent calls to `define-routes` (see below)
      will automatically include the function in the generated `defroutes` form.
   -  Generates a super-sophisticated Markdown-formatted docstring"
  {:arglists '([method route docstr? args schemas-map? & body])}
  [method route & more]
  {:pre [(or (string? route)
             (vector? route))]}
  (let [fn-name                (route-fn-name method route)
        route                  (typify-route route)
        [docstr [args & more]] (u/optional string? more)
        [arg->schema body]     (u/optional #(and (map? %) (every? symbol? (keys %))) more)
        validate-param-calls   (validate-params arg->schema)]
    (when-not docstr
      (log/warn (trs "Warning: endpoint {0}/{1} does not have a docstring." (ns-name *ns*) fn-name)))
    `(def ~(vary-meta fn-name assoc
                      ;; eval the vals in arg->schema to make sure the actual schemas are resolved so we can document
                      ;; their API error messages
                      :doc (route-dox method route docstr args (m/map-vals eval arg->schema) body)
                      :is-endpoint? true)
       (~method ~route ~args
        (catch-api-exceptions
          (auto-parse ~args
            ~@validate-param-calls
            (wrap-response-if-needed (do ~@body))))))))


(defmacro define-routes
  "Create a `(defroutes routes ...)` form that automatically includes all functions created with
   `defendpoint` in the current namespace."
  [& additional-routes]
  (let [api-routes (for [[symb varr] (ns-publics *ns*)
                         :when       (:is-endpoint? (meta varr))]
                     symb)]
    `(defroutes ~(vary-meta 'routes assoc :doc (format "Ring routes for %s:\n%s"
                                                       (-> (ns-name *ns*)
                                                           (str/replace #"^metabase\." "")
                                                           (str/replace #"\." "/"))
                                                       (u/pprint-to-str (concat api-routes additional-routes))))
       ~@additional-routes ~@api-routes)))


;;; ---------------------------------------- PERMISSIONS CHECKING HELPER FNS -----------------------------------------

(defn read-check
  "Check whether we can read an existing OBJ, or ENTITY with ID.
   If the object doesn't exist, throw a 404; if we don't have proper permissions, throw a 403.
   This will fetch the object if it was not already fetched, and returns OBJ if the check is successful."
  {:style/indent 2}
  ([obj]
   (check-404 obj)
   (check-403 (mi/can-read? obj))
   obj)
  ([entity id]
   (read-check (entity id)))
  ([entity id & other-conditions]
   (read-check (apply db/select-one entity :id id other-conditions))))

(defn write-check
  "Check whether we can write an existing OBJ, or ENTITY with ID.
   If the object doesn't exist, throw a 404; if we don't have proper permissions, throw a 403.
   This will fetch the object if it was not already fetched, and returns OBJ if the check is successful."
  {:style/indent 2}
  ([obj]
   (check-404 obj)
   (check-403 (mi/can-write? obj))
   obj)
  ([entity id]
   (write-check (entity id)))
  ([entity id & other-conditions]
   (write-check (apply db/select-one entity :id id other-conditions))))

;;; --------------------------------------------------- STREAMING ----------------------------------------------------

(def ^:private ^:const streaming-response-keep-alive-interval-ms
  "Interval between sending newline characters to keep Heroku from terminating requests like queries that take a long
  time to complete."
  (* 1 1000))

;; Handle ring response maps that contain a core.async chan in the :body key:
;;
;; {:status 200
;;  :body (async/chan)}
;;
;; and send strings (presumibly \n) as heartbeats to the client until the real results (a seq) is received, then
;; stream that to the client
(extend-protocol protocols/StreamableResponseBody
  clojure.core.async.impl.channels.ManyToManyChannel
  (write-body-to-stream [output-queue _ ^OutputStream output-stream]
    (log/debug (u/format-color 'green (trs "starting streaming request")))
    (with-open [out (io/writer output-stream)]
      (loop [chunk (async/<!! output-queue)]
        (cond
          (char? chunk)
          (do
            (try
              (.write out (str chunk))
              (.flush out)
              (catch org.eclipse.jetty.io.EofException e
                (log/info e (u/format-color 'yellow (trs "connection closed, canceling request")))
                (async/close! output-queue)
                (throw e)))
            (recur (async/<!! output-queue)))

          ;; An error has occurred, let the user know
          (instance? Exception chunk)
          (json/generate-stream {:error (.getMessage ^Exception chunk)} out)

          ;; We've recevied the response, write it to the output stream and we're done
          (seq chunk)
          (json/generate-stream chunk out)

          ;;chunk is nil meaning the output channel has been closed
          :else
          out)))))

(def ^:private InvokeWithKeepAliveSchema
  {;; Channel that contains any number of newlines followed by the results of the invoked query thunk
   :output-channel  (s/protocol async-proto/Channel)
   ;; This channel will have an exception if that error condition is hit before the first heartbeat time, if a
   ;; heartbeat has been sent, this channel is closed and its no longer useful
   :error-channel   (s/protocol async-proto/Channel)
   ;; Future that is invoking the query thunk. This is mainly useful for testing metadata to see if the future has been
   ;; cancelled or was completed successfully
   :response-future java.util.concurrent.Future})

(s/defn ^:private invoke-thunk-with-keepalive :- InvokeWithKeepAliveSchema
  "This function does the heavy lifting of invoking `query-thunk` on a background thread and returning it's results
  along with a heartbeat while waiting for the results. This function returns a map that includes the relevate
  execution information, see `InvokeWithKeepAliveSchema` for more information"
  [query-thunk]
  (let [response-chan (async/chan 1)
        output-chan   (async/chan 1)
        error-chan    (async/chan 1)
        response-fut  (future
                        (try
                          (async/>!! response-chan (query-thunk))
                          (catch Exception e
                            (async/>!! error-chan e)
                            (async/>!! response-chan e))
                          (finally
                            (async/close! error-chan))))]
    (async/go-loop []
      (let [[response-or-timeout c] (async/alts!! [response-chan (async/timeout streaming-response-keep-alive-interval-ms)])]
        (if response-or-timeout
          ;; We have a response since it's non-nil, write the results and close, we're done
          (do
            ;; If output-chan is closed, it's already too late, nothing else we need to do
            (async/>!! output-chan response-or-timeout)
            (async/close! output-chan))
          (do
            ;; We don't have a result yet, but enough time has passed, let's assume it's not an error
            (async/close! error-chan)
            ;; a newline padding character as it's harmless and will allow us to check if the client is connected. If
            ;; sending this character fails because the connection is closed, the chan will then close.  Newlines are
            ;; no-ops when reading JSON which this depends upon.
            (log/debug (u/format-color 'blue (trs "Response not ready, writing one byte & sleeping...")))
            (if (async/>!! output-chan \newline)
              ;; Success put the channel, wait and see if we get the response next time
              (recur)
              ;; The channel is closed, client has given up, we should give up too
              (future-cancel response-fut))))))
    {:output-channel  output-chan
     :error-channel   error-chan
     :response-future response-fut}))

(defn cancellable-json-response
  "Invokes `cancellable-thunk` in a future. If there's an immediate exception, throw it. If there's not an immediate
  exception, return a ring response with a channel. The channel will potentially include newline characters before the
  full response is delivered as a keepalive to the client. Eventually the results of `cancellable-thunk` will be put
  to the channel"
  [cancellable-thunk]
  (let [{:keys [output-channel error-channel]} (invoke-thunk-with-keepalive cancellable-thunk)]
    ;; If there's an immediate exception, it will be in `error-chan`, if not, `error-chan` will close and we'll assume
    ;; the response is a success
    (if-let [ex (async/<!! error-channel)]
      (throw ex)
      (assoc (response/response output-channel)
        :content-type "applicaton/json"))))


;;; ------------------------------------------------ OTHER HELPER FNS ------------------------------------------------

(defn check-public-sharing-enabled
  "Check that the `public-sharing-enabled` Setting is `true`, or throw a `400`."
  []
  (check (public-settings/enable-public-sharing)
         [400 (tru "Public sharing is not enabled.")]))

(defn check-embedding-enabled
  "Is embedding of Cards or Objects (secured access via `/api/embed` endpoints with a signed JWT enabled?"
  []
  (check (public-settings/enable-embedding)
    [400 (tru "Embedding is not enabled.")]))

(defn check-not-archived
  "Check that the OBJECT exists and is not `:archived`, or throw a `404`. Returns OBJECT as-is if check passes."
  [object]
  (u/prog1 object
    (check-404 object)
    (check (not (:archived object))
      [404 {:message (tru "The object has been archived."), :error_code "archived"}])))<|MERGE_RESOLUTION|>--- conflicted
+++ resolved
@@ -13,13 +13,7 @@
              [util :as u]]
             [metabase.api.common.internal :refer :all]
             [metabase.models.interface :as mi]
-<<<<<<< HEAD
-=======
             [puppetlabs.i18n.core :refer [trs tru]]
-            [ring.util
-             [io :as rui]
-             [response :as rr]]
->>>>>>> 9a6790f8
             [ring.core.protocols :as protocols]
             [ring.util.response :as response]
             [schema.core :as s]
