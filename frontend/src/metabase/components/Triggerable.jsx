import React, { Component, PropTypes } from "react";
import ReactDOM from "react-dom";

import { isObscured } from "metabase/lib/dom";

import Tooltip from "./Tooltip.jsx";

import cx from "classnames";

// higher order component that takes a component which takes props "isOpen" and optionally "onClose"
// and returns a component that renders a <a> element "trigger", and tracks whether that component is open or not
export default ComposedComponent => class extends Component {
    static displayName = "Triggerable["+(ComposedComponent.displayName || ComposedComponent.name)+"]";

    constructor(props, context) {
        super(props, context);

        this.state = {
            isOpen: props.isInitiallyOpen || false
        }

        this._startCheckObscured = this._startCheckObscured.bind(this);
        this._stopCheckObscured = this._stopCheckObscured.bind(this);
        this.onClose = this.onClose.bind(this);
    }

    static defaultProps = {
        closeOnObscuredTrigger: false
    };

    open() {
        this.toggle(true);
    }

    close() {
        this.toggle(false);
    }

    toggle(isOpen = !this.state.isOpen) {
        this.setState({ isOpen });
    }

    onClose(e) {
        // don't close if clicked the actual trigger, it will toggle
        if (e && e.target && ReactDOM.findDOMNode(this.refs.trigger).contains(e.target)) {
            return;
        }
        this.close();
    }

    target() {
        if (this.props.target) {
            return this.props.target();
        } else {
            return this.refs.trigger;
        }
    }

    componentDidMount() {
        this.componentDidUpdate();
    }

    componentDidUpdate() {
        if (this.state.isOpen && this.props.closeOnObscuredTrigger) {
            this._startCheckObscured();
        } else {
            this._stopCheckObscured();
        }
    }

    componentWillUnmount() {
        this._stopCheckObscured();
    }

    _startCheckObscured() {
        if (this._offscreenTimer == null) {
            this._offscreenTimer = setInterval(() => {
                let trigger = ReactDOM.findDOMNode(this.refs.trigger);
                if (isObscured(trigger)) {
                    this.close();
                }
            }, 250);
        }
    }
    _stopCheckObscured() {
        if (this._offscreenTimer != null) {
            clearInterval(this._offscreenTimer);
            this._offscreenTimer = null;
        }
    }

    render() {
        const { triggerId, triggerClasses, triggerClassesOpen } = this.props;
        const { isOpen } = this.state;

        let { triggerElement } = this.props;
        if (triggerElement && triggerElement.type === Tooltip) {
            // Disables tooltip when open:
            triggerElement = React.cloneElement(triggerElement, { isEnabled: triggerElement.props.isEnabled && !isOpen });
        }

        // if we have a single child which isn't an HTML element and doesn't have an onClose prop go ahead and inject it directly
        let { children } = this.props;
        if (React.Children.count(children) === 1 && React.Children.only(children).props.onClose === undefined && typeof React.Children.only(children).type !== "string") {
            children = React.cloneElement(children, { onClose: this.onClose });
        }

        return (
<<<<<<< HEAD
            <a id={triggerId} ref="trigger" onClick={() => this.toggle()} className={cx("no-decoration", triggerClasses, isOpen ? triggerClassesOpen : null)}>
=======
            <a ref="trigger" onClick={!this.props.disabled && (() => this.toggle())} className={cx("no-decoration", triggerClasses, isOpen ? triggerClassesOpen : null, this.props.disabled ? 'cursor-default' : null)}>
>>>>>>> f13be5c6
                {triggerElement}
                <ComposedComponent
                    {...this.props}
                    children={children}
                    isOpen={isOpen}
                    onClose={this.onClose}
                    target={() => this.target()}
                />
            </a>
        );
    }
};<|MERGE_RESOLUTION|>--- conflicted
+++ resolved
@@ -106,11 +106,7 @@
         }
 
         return (
-<<<<<<< HEAD
-            <a id={triggerId} ref="trigger" onClick={() => this.toggle()} className={cx("no-decoration", triggerClasses, isOpen ? triggerClassesOpen : null)}>
-=======
-            <a ref="trigger" onClick={!this.props.disabled && (() => this.toggle())} className={cx("no-decoration", triggerClasses, isOpen ? triggerClassesOpen : null, this.props.disabled ? 'cursor-default' : null)}>
->>>>>>> f13be5c6
+            <a id={triggerId} ref="trigger" onClick={!this.props.disabled && (() => this.toggle())} className={cx("no-decoration", triggerClasses, isOpen ? triggerClassesOpen : null, this.props.disabled ? 'cursor-default' : null)}>
                 {triggerElement}
                 <ComposedComponent
                     {...this.props}
