import React, { Component } from 'react';
import PropTypes from "prop-types";
import cx from "classnames";

import { connect } from "react-redux";
import { push } from "react-router-redux";
import { Link } from "react-router";

import Icon from "metabase/components/Icon.jsx";
import LogoIcon from "metabase/components/LogoIcon.jsx";
import * as Urls from "metabase/lib/urls";

import ProfileLink from "metabase/nav/components/ProfileLink.jsx";

import { getPath, getContext, getUser } from "../selectors";

const mapStateToProps = (state, props) => ({
    path:       getPath(state, props),
    context:    getContext(state, props),
    user:       getUser(state)
});

const mapDispatchToProps = {
    onChangeLocation: push
};

const BUTTON_PADDING_STYLES = {
    navButton: {
        paddingLeft: "1.0rem",
        paddingRight: "1.0rem",
        paddingTop: "0.75rem",
        paddingBottom: "0.75rem"
    },

    newQuestion: {
        paddingLeft: "1.0rem",
        paddingRight: "1.0rem",
        paddingTop: "0.75rem",
        paddingBottom: "0.75rem",
    }
};

const AdminNavItem = ({ name, path, currentPath }) =>
    <li>
        <Link
            to={path}
            data-metabase-event={`NavBar;${name}`}
            className={cx("NavItem py1 px2 no-decoration", {"is--selected": currentPath.startsWith(path) })}
        >
            {name}
        </Link>
    </li>

const MainNavLink = ({ to, name, eventName }) =>
    <Link
        to={to}
        data-metabase-event={`NavBar;${eventName}`}
        style={BUTTON_PADDING_STYLES.navButton}
        className={"NavItem cursor-pointer text-white text-bold no-decoration flex align-center px2 transition-background"}
        activeClassName="NavItem--selected"
    >
        {name}
    </Link>

@connect(mapStateToProps, mapDispatchToProps)
export default class Navbar extends Component {
    static propTypes = {
        className: PropTypes.string,
        context: PropTypes.string.isRequired,
        path: PropTypes.string.isRequired,
        user: PropTypes.object
    };

    constructor(props, context) {
        super(props, context);
    }

    isActive(path) {
        return this.props.path.startsWith(path);
    }

    renderAdminNav() {
        return (
            <nav className={cx("Nav AdminNav", this.props.className)}>
                <div className="wrapper flex align-center">
                    <div className="NavTitle flex align-center">
                        <Icon name={'gear'} className="AdminGear" size={22}></Icon>
                        <span className="NavItem-text ml1 hide sm-show text-bold">Metabase Admin Panel</span>
                    </div>

                    <ul className="sm-ml4 flex flex-full text-strong">
                        <AdminNavItem name="Settings"    path="/admin/settings"     currentPath={this.props.path} />
                        <AdminNavItem name="People"      path="/admin/people"       currentPath={this.props.path} />
                        <AdminNavItem name="Data Model"  path="/admin/datamodel"    currentPath={this.props.path} />
                        <AdminNavItem name="Databases"   path="/admin/databases"    currentPath={this.props.path} />
                        <AdminNavItem name="Permissions" path="/admin/permissions"  currentPath={this.props.path} />
                    </ul>

                    <ProfileLink {...this.props} />
                </div>
            </nav>
        );
    }

    renderEmptyNav() {
        return (
            <nav className={cx("Nav py2 sm-py1 xl-py3 relative", this.props.className)}>
                <ul className="wrapper flex align-center">
                    <li>
                        <Link to="/" data-metabase-event={"Navbar;Logo"} className="NavItem cursor-pointer flex align-center">
                            <LogoIcon className="text-brand my2"></LogoIcon>
                        </Link>
                    </li>
                </ul>
            </nav>
        );
    }

    renderMainNav() {
        return (
            <nav className={cx("Nav relative bg-brand sm-py2 sm-py1 xl-py3", this.props.className)}>
                <ul className="ml2 sm-pl4 pr1 flex align-center">
                    <li>
                        <Link to="/" data-metabase-event={"Navbar;Logo"} className="NavItem cursor-pointer text-white flex align-center my1 transition-background p1">
                            <LogoIcon dark={true}></LogoIcon>
                        </Link>
                    </li>
                    <li className="pl3 hide xs-show">
                        <MainNavLink to="/dashboards" name={t`Dashboards`} eventName="Dashboards" />
                    </li>
                    <li className="pl1 hide xs-show">
                        <MainNavLink to="/questions" name={t`Questions`} eventName="Questions" />
                    </li>
                    <li className="pl1 hide sm-show">
                        <MainNavLink to="/pulse" name={t`Pulses`} eventName="Pulses" />
                    </li>
                    <li className="pl1 hide sm-show">
                        <MainNavLink to="/reference/guide" name={t`Data Reference`} eventName="DataReference" />
                    </li>
                    <li className="pl3 hide sm-show">
<<<<<<< HEAD
                        <Link to={Urls.question()} data-metabase-event={"Navbar;New Question"} style={BUTTON_PADDING_STYLES.newQuestion} className="NavNewQuestion rounded inline-block bg-white text-brand text-bold cursor-pointer px2 no-decoration transition-all">
                            {t`New Question`}
=======
                        <Link to={Urls.newQuestion()} data-metabase-event={"Navbar;New Question"} style={BUTTON_PADDING_STYLES.newQuestion} className="NavNewQuestion rounded inline-block bg-white text-brand text-bold cursor-pointer px2 no-decoration transition-all">
                            New <span>Question</span>
>>>>>>> 8cb7896a
                        </Link>
                    </li>
                    <li className="flex-align-right transition-background">
                        <div className="inline-block text-white"><ProfileLink {...this.props}></ProfileLink></div>
                    </li>
                </ul>
            </nav>
        );
    }

    render() {
        let { context, user } = this.props;

        if (!user) return null;

        switch (context) {
            case "admin": return this.renderAdminNav();
            case "auth": return null;
            case "none": return this.renderEmptyNav();
            case "setup": return null;
            default: return this.renderMainNav();
        }
    }
}<|MERGE_RESOLUTION|>--- conflicted
+++ resolved
@@ -138,13 +138,8 @@
                         <MainNavLink to="/reference/guide" name={t`Data Reference`} eventName="DataReference" />
                     </li>
                     <li className="pl3 hide sm-show">
-<<<<<<< HEAD
-                        <Link to={Urls.question()} data-metabase-event={"Navbar;New Question"} style={BUTTON_PADDING_STYLES.newQuestion} className="NavNewQuestion rounded inline-block bg-white text-brand text-bold cursor-pointer px2 no-decoration transition-all">
+                        <Link to={Urls.newQuestion()} data-metabase-event={"Navbar;New Question"} style={BUTTON_PADDING_STYLES.newQuestion} className="NavNewQuestion rounded inline-block bg-white text-brand text-bold cursor-pointer px2 no-decoration transition-all">
                             {t`New Question`}
-=======
-                        <Link to={Urls.newQuestion()} data-metabase-event={"Navbar;New Question"} style={BUTTON_PADDING_STYLES.newQuestion} className="NavNewQuestion rounded inline-block bg-white text-brand text-bold cursor-pointer px2 no-decoration transition-all">
-                            New <span>Question</span>
->>>>>>> 8cb7896a
                         </Link>
                     </li>
                     <li className="flex-align-right transition-background">
