--- conflicted
+++ resolved
@@ -88,15 +88,9 @@
         card: PropTypes.object.isRequired,
         databases: PropTypes.array.isRequired,
         nativeDatabases: PropTypes.array.isRequired,
-<<<<<<< HEAD
-        query: PropTypes.object.isRequired,
-        setQueryFn: PropTypes.func.isRequired,
-        runQuery: PropTypes.func.isRequired,
-=======
         datasetQuery: PropTypes.object.isRequired,
         setDatasetQuery: PropTypes.func.isRequired,
-        runQueryFn: PropTypes.func.isRequired,
->>>>>>> 2d18bb81
+        runQuery: PropTypes.func.isRequired,
         setDatabaseFn: PropTypes.func.isRequired,
         autocompleteResultsFn: PropTypes.func.isRequired,
         isOpen: PropTypes.bool,
